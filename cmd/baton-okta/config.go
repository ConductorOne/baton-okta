package main

import (
	"github.com/conductorone/baton-sdk/pkg/field"
)

var (
	domain             = field.StringField("domain", field.WithRequired(true), field.WithDescription("The URL for the Okta organization"))
	apiToken           = field.StringField("api-token", field.WithDescription("The API token for the service account"))
	oktaClientId       = field.StringField("okta-client-id", field.WithDescription("The Okta Client ID"))
	oktaPrivateKeyId   = field.StringField("okta-private-key-id", field.WithDescription("The Okta Private Key ID"))
	oktaPrivateKey     = field.StringField("okta-private-key", field.WithDescription("The Okta Private Key. This can be the whole private key or the path to the private key"))
	syncInactivateApps = field.BoolField("sync-inactive-apps", field.WithDescription("Whether to sync inactive apps or not"), field.WithDefaultValue(true))
	oktaProvisioning   = field.BoolField("okta-provisioning")
	ciam               = field.BoolField("ciam", field.WithDescription("Whether to run in CIAM mode or not. In CIAM mode, only roles and the users assigned to roles are synced"))
	ciamEmailDomains   = field.StringSliceField("ciam-email-domains",
		field.WithDescription("The email domains to use for CIAM mode. Any users that don't have an email address with one of the provided domains will be ignored, unless explicitly granted a role"))
<<<<<<< HEAD
	cache           = field.BoolField("cache", field.WithDescription("Enable response cache"), field.WithDefaultValue(true))
	cacheTTI        = field.IntField("cache-tti", field.WithDescription("Response cache cleanup interval in seconds"), field.WithDefaultValue(60))
	cacheTTL        = field.IntField("cache-ttl", field.WithDescription("Response cache time to live in seconds"), field.WithDefaultValue(300))
	syncCustomRoles = field.BoolField("sync-custom-roles", field.WithDescription("Enable syncing custom roles"), field.WithDefaultValue(false))
=======
	cache                 = field.BoolField("cache", field.WithDescription("Enable response cache"), field.WithDefaultValue(true))
	cacheTTI              = field.IntField("cache-tti", field.WithDescription("Response cache cleanup interval in seconds"), field.WithDefaultValue(60))
	cacheTTL              = field.IntField("cache-ttl", field.WithDescription("Response cache time to live in seconds"), field.WithDefaultValue(300))
	awsIdentityCenterMode = field.BoolField("aws-identity-center-mode",
		field.WithDescription("Whether to run in AWS Identity center mode or not. In AWS mode, only samlRoles for groups and the users assigned to groups are synced"))
	awsOktaAppId = field.StringField("aws-okta-app-id", field.WithDescription("The Okta app id for the AWS application"))
>>>>>>> 9a53ebd5
)

var relationships = []field.SchemaFieldRelationship{
	field.FieldsDependentOn([]field.SchemaField{oktaPrivateKeyId, oktaPrivateKey}, []field.SchemaField{oktaClientId}),
	field.FieldsDependentOn([]field.SchemaField{awsOktaAppId}, []field.SchemaField{awsIdentityCenterMode}),
	field.FieldsMutuallyExclusive(apiToken, oktaClientId),
	field.FieldsAtLeastOneUsed(apiToken, oktaClientId),
	field.FieldsMutuallyExclusive(ciam, awsIdentityCenterMode),
	field.FieldsRequiredTogether(awsIdentityCenterMode, awsOktaAppId),
}

var configuration = field.NewConfiguration([]field.SchemaField{
	domain,
	apiToken,
	oktaClientId,
	oktaPrivateKey,
	oktaPrivateKeyId,
	syncInactivateApps,
	oktaProvisioning,
	ciam,
	ciamEmailDomains,
	cache,
	cacheTTI,
	cacheTTL,
<<<<<<< HEAD
	syncCustomRoles,
=======
	awsIdentityCenterMode,
	awsOktaAppId,
>>>>>>> 9a53ebd5
}, relationships...)<|MERGE_RESOLUTION|>--- conflicted
+++ resolved
@@ -15,19 +15,13 @@
 	ciam               = field.BoolField("ciam", field.WithDescription("Whether to run in CIAM mode or not. In CIAM mode, only roles and the users assigned to roles are synced"))
 	ciamEmailDomains   = field.StringSliceField("ciam-email-domains",
 		field.WithDescription("The email domains to use for CIAM mode. Any users that don't have an email address with one of the provided domains will be ignored, unless explicitly granted a role"))
-<<<<<<< HEAD
-	cache           = field.BoolField("cache", field.WithDescription("Enable response cache"), field.WithDefaultValue(true))
-	cacheTTI        = field.IntField("cache-tti", field.WithDescription("Response cache cleanup interval in seconds"), field.WithDefaultValue(60))
-	cacheTTL        = field.IntField("cache-ttl", field.WithDescription("Response cache time to live in seconds"), field.WithDefaultValue(300))
-	syncCustomRoles = field.BoolField("sync-custom-roles", field.WithDescription("Enable syncing custom roles"), field.WithDefaultValue(false))
-=======
 	cache                 = field.BoolField("cache", field.WithDescription("Enable response cache"), field.WithDefaultValue(true))
 	cacheTTI              = field.IntField("cache-tti", field.WithDescription("Response cache cleanup interval in seconds"), field.WithDefaultValue(60))
 	cacheTTL              = field.IntField("cache-ttl", field.WithDescription("Response cache time to live in seconds"), field.WithDefaultValue(300))
+	syncCustomRoles       = field.BoolField("sync-custom-roles", field.WithDescription("Enable syncing custom roles"), field.WithDefaultValue(false))
 	awsIdentityCenterMode = field.BoolField("aws-identity-center-mode",
 		field.WithDescription("Whether to run in AWS Identity center mode or not. In AWS mode, only samlRoles for groups and the users assigned to groups are synced"))
 	awsOktaAppId = field.StringField("aws-okta-app-id", field.WithDescription("The Okta app id for the AWS application"))
->>>>>>> 9a53ebd5
 )
 
 var relationships = []field.SchemaFieldRelationship{
@@ -52,10 +46,7 @@
 	cache,
 	cacheTTI,
 	cacheTTL,
-<<<<<<< HEAD
 	syncCustomRoles,
-=======
 	awsIdentityCenterMode,
 	awsOktaAppId,
->>>>>>> 9a53ebd5
 }, relationships...)